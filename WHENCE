             **********
             * WHENCE *
             **********

This file attempts to document the origin and licensing information,
if known, for each piece of firmware distributed for use with the Linux
kernel.

--------------------------------------------------------------------------

Driver: ambassador -- Madge Ambassador (Collage PCI 155 Server) ATM NIC.

File: atmsar11.fw

Licence: Allegedly GPLv2+, but no source visible. Marked:

  Madge Ambassador ATM Adapter microcode.
  Copyright (C) 1995-1999  Madge Networks Ltd.

  This microcode data is placed under the terms of the GNU General
  Public License. The GPL is contained in /usr/doc/copyright/GPL on a
  Debian system and in the file COPYING in the Linux kernel source.

  We would prefer you not to distribute modified versions without
  consultation and not to ask for assembly/other microcode source.

--------------------------------------------------------------------------

Driver: snd-korg1212 -- Korg 1212 IO audio device

File: korg/k1212.dsp

Licence: Unknown

Found in alsa-firmware package in hex form; no licensing information.

--------------------------------------------------------------------------

Driver: snd-maestro3 -- ESS Allegro Maestro3 audio device

File: ess/maestro3_assp_kernel.fw
File: ess/maestro3_assp_minisrc.fw

Licence: Unknown

Found in alsa-firmware package in hex form with a comment claiming to
be GPLv2+, but without source -- and with another comment saying "ESS
drops binary dsp code images on our heads, but we don't get to see
specs on the dsp."

--------------------------------------------------------------------------

Driver: snd-ymfpci -- Yamaha YMF724/740/744/754 audio devices

File: yamaha/ds1_ctrl.fw
File: yamaha/ds1_dsp.fw
File: yamaha/ds1e_ctrl.fw

Licence: Unknown

Found alsa-firmware package in hex form, with the following comment:
   Copyright (c) 1997-1999 Yamaha Corporation. All Rights Reserved.

--------------------------------------------------------------------------

Driver: advansys - AdvanSys SCSI

File: advansys/mcode.bin
File: advansys/3550.bin
File: advansys/38C0800.bin
File: advansys/38C1600.bin

Licence: BSD, no source available.

Found in hex form in kernel source.

--------------------------------------------------------------------------

Driver: qla1280 - Qlogic QLA 1240/1x80/1x160 SCSI support

File: qlogic/1040.bin
File: qlogic/1280.bin
File: qlogic/12160.bin

Licence: Allegedly GPLv2+, but no source visible. Marked:

                   QLOGIC LINUX SOFTWARE
  QLogic ISP1280/ device driver for Linux 2.2.x and 2.4.x
  Copyright (C) 2001 Qlogic Corporation (www.qlogic.com)

--------------------------------------------------------------------------

Driver: smctr -- SMC ISA/MCA Token Ring adapter

File: tr_smctr.bin
Info: MCT.BIN v6.3C1 03/01/95

Original licence info:

 * This firmware is licensed to you strictly for use in conjunction
 * with the use of SMC TokenRing adapters. There is no waranty
 * expressed or implied about its fitness for any purpose.

--------------------------------------------------------------------------

Driver: kaweth -- USB KLSI KL5USB101-based Ethernet device

File: kaweth/new_code.bin
File: kaweth/new_code_fix.bin
File: kaweth/trigger_code.bin
File: kaweth/trigger_code_fix.bin

Licence: Unknown

Found in hex form in the kernel source.

--------------------------------------------------------------------------

Driver: dvb-ttusb-budget -- Technotrend/Hauppauge Nova-USB devices

File: ttusb-budget/dspbootcode.bin

Licence: Unknown

Found in hex form in the kernel source.

--------------------------------------------------------------------------

Driver: keyspan -- USB Keyspan USA-xxx serial device

File: keyspan/mpr.fw
File: keyspan/usa18x.fw
File: keyspan/usa19.fw
File: keyspan/usa19qi.fw
File: keyspan/usa19qw.fw
File: keyspan/usa19w.fw
File: keyspan/usa28.fw
File: keyspan/usa28xa.fw
File: keyspan/usa28xb.fw
File: keyspan/usa28x.fw
File: keyspan/usa49w.fw
File: keyspan/usa49wlc.fw

Converted from Intel HEX files, used in our binary representation of ihex.

Original licence information:

		Copyright (C) 1999-2001
		Keyspan, A division of InnoSys Incorporated ("Keyspan")

	as an unpublished work. This notice does not imply unrestricted or
	public access to the source code from which this firmware image is
	derived.  Except as noted below this firmware image may not be
	reproduced, used, sold or transferred to any third party without
	Keyspan's prior written consent.  All Rights Reserved.

	Permission is hereby granted for the distribution of this firmware
	image as part of a Linux or other Open Source operating system kernel
	in text or binary form as required.

	This firmware may not be modified and may only be used with
	Keyspan hardware.  Distribution and/or Modification of the
	keyspan.c driver which includes this firmware, in whole or in
	part, requires the inclusion of this statement."

--------------------------------------------------------------------------

Driver: keyspan_pda -- USB Keyspan PDA single-port serial device

File: keyspan_pda/keyspan_pda.fw
Source: keyspan_pda/keyspan_pda.S

File: keyspan_pda/xircom_pgs.fw
Source: keyspan_pda/xircom_pgs.S

Licence: GPLv2+

Compiled from original 8051 source into Intel HEX, used in our binary ihex form.

--------------------------------------------------------------------------

Driver: emi26 -- EMI 2|6 USB Audio interface

File: emi26/bitstream.fw
Info: VERSION=1.1.1.131 DATE=2001dec06

File: emi26/firmware.fw
Info: VERSION=1.0.2.916 DATE=12.02.2002

File: emi26/loader.fw

Converted from Intel HEX files, used in our binary representation of ihex.

Original licence information:
/*
 * This firmware is for the Emagic EMI 2|6 Audio Interface
 *
 * The firmware contained herein is Copyright (c) 1999-2002 Emagic
 * as an unpublished work. This notice does not imply unrestricted
 * or public access to this firmware which is a trade secret of Emagic,
 * and which may not be reproduced, used, sold or transferred to
 * any third party without Emagic's written consent. All Rights Reserved.
 *
 * Permission is hereby granted for the distribution of this firmware
 * image as part of a Linux or other Open Source operating system kernel
 * in text or binary form as required.
 *
 * This firmware may not be modified and may only be used with the
 * Emagic EMI 2|6 Audio Interface. Distribution and/or Modification of
 * any driver which includes this firmware, in whole or in part,
 * requires the inclusion of this statement.
 */

--------------------------------------------------------------------------

Driver: emi62 -- EMI 6|2m USB Audio interface

File: emi62/bitstream.fw
Info: VERSION=1.0.0.191 DATE= 2002oct28

File: emi62/loader.fw
Source: EMILOAD.HEX
Info: VERSION=1.0.2.002 DATE=10.01.2002

File: emi62/midi.fw
Source: EMI62MFW.HEX
Info: VERSION=1.04.062 DATE=16.10.2002

File: emi62/spdif.fw
Source: EMI62SFW.HEX
Info: VERSION=1.04.062 DATE=16.10.2002

Converted from Intel HEX files, used in our binary representation of ihex.

Original licence information: None

--------------------------------------------------------------------------

Driver: ti_usb_3410_5052 -- USB TI 3410/5052 serial device

File: ti_3410.fw
Info: firmware 9/10/04 FW3410_Special_StartWdogOnStartPort

File: ti_5052.fw
Info: firmware 9/18/04

Licence: Allegedly GPLv2+, but no source visible. Marked:
	 Copyright (C) 2004 Texas Instruments

Found in hex form in kernel source.

--------------------------------------------------------------------------

Driver: ti_usb_3410_5052 -- Multi-Tech USB cell modems

File: mts_cdma.fw
File: mts_gsm.fw
File: mts_edge.fw

Licence: "all firmware components are redistributable in binary form"
         per support@multitech.com
	 Copyright (C) 2005 Multi-Tech Systems, Inc.

Found in hex form in ftp://ftp.multitech.com/wireless/wireless_linux.zip

--------------------------------------------------------------------------

Driver: whiteheat -- USB ConnectTech WhiteHEAT serial device

File: whiteheat.fw
Version: 4.06

File: whiteheat_loader.fw

Licence: Allegedly GPLv2, but no source visible. Marked:
	 Copyright (C) 2000-2002  ConnectTech Inc

Debug loader claims the following behaviour:
	Port 1 LED flashes when the vend_ax program is running
	Port 2 LED flashes when any SETUP command arrives
	Port 3 LED flashes when any valid VENDOR request occurs
	Port 4 LED flashes when the EXTERNAL RAM DOWNLOAD request occurs

Converted from Intel HEX files, used in our binary representation of ihex.

--------------------------------------------------------------------------

Driver: ip2 -- Computone IntelliPort Plus serial device

File: intelliport2.bin

Licence: Unknown

Found in hex form in kernel source.

--------------------------------------------------------------------------

Driver: cpia2 -- cameras based on Vision's CPiA2

File: cpia2/stv0672_vp4.bin

Licence: Allegedly GPLv2+, but no source visible. Marked:
	Copyright (C) 2001 STMicroelectronics, Inc.
	Contact:  steve.miller@st.com
	Description: This file contains patch data for the CPiA2 (stv0672) VP4.

Found in hex form in kernel source.

--------------------------------------------------------------------------

Driver: dabusb -- Digital Audio Broadcasting (DAB) Receiver for USB and Linux

File: dabusb/firmware.fw
File: dabusb/bitstream.bin

Licence: Distributable

 * Copyright (C) 1999 BayCom GmbH
 *
 * Redistribution and use in source and binary forms, with or without
 * modification, are permitted provided that redistributions of source
 * code retain the above copyright notice and this comment without
 * modification.

--------------------------------------------------------------------------

Driver: vicam -- USB 3com HomeConnect (aka vicam)

File: vicam/firmware.fw

Licence: Unknown

Found in hex form in kernel source.

--------------------------------------------------------------------------

Driver: io_edgeport - USB Inside Out Edgeport Serial Driver

File: edgeport/boot.fw
File: edgeport/boot2.fw
File: edgeport/down.fw
File: edgeport/down2.fw

Licence: Allegedly GPLv2+, but no source visible. Marked:
//**************************************************************
//* Edgeport/4 Binary Image
//* Generated by HEX2C v1.06
//* Copyright (C) 1998 Inside Out Networks, All rights reserved.
//**************************************************************

Found in hex form in kernel source.

--------------------------------------------------------------------------

Driver: io_ti - USB Inside Out Edgeport Serial Driver
(TI Devices)

File: edgeport/down3.bin

Licence:
//**************************************************************
//* Edgeport Binary Image (for TI based products)
//* Generated by TIBin2C v2.00 (watchport)
//* Copyright (C) 2001 Inside Out Networks, All rights reserved.
//**************************************************************

Found in hex form in kernel source.

--------------------------------------------------------------------------

Driver: dsp56k - Atari DSP56k support

File: dsp56k/bootstrap.bin
Source: dsp56k/bootstrap.asm

Licence: GPLv2 or later

DSP56001 assembler, possibly buildable with a56 from 
http://www.zdomain.com/a56.html

--------------------------------------------------------------------------

Driver: snd-sb16-csp - Sound Blaster 16/AWE CSP support

File: sb16/mulaw_main.csp
File: sb16/alaw_main.csp
File: sb16/ima_adpcm_init.csp
File: sb16/ima_adpcm_playback.csp
File: sb16/ima_adpcm_capture.csp

Licence: Allegedly GPLv2+, but no source visible. Marked:
/*
 *  Copyright (c) 1994 Creative Technology Ltd.
 *  Microcode files for SB16 Advanced Signal Processor
 */

Found in hex form in kernel source.

--------------------------------------------------------------------------

Driver: qla2xxx - QLogic QLA2XXX Fibre Channel

File: ql2100_fw.bin -- 1.19.38 TP
File: ql2200_fw.bin -- 2.02.08 TP
File: ql2300_fw.bin -- 3.03.20 IPX
File: ql2322_fw.bin -- 3.03.20 IPX
File: ql2400_fw.bin -- 4.04.04 IP
File: ql2500_fw.bin -- 4.04.04

Licence: Redistributable. See LICENCE.qla2xxx for details

Available from ftp://ftp.qlogic.com/outgoing/linux/firmware/

--------------------------------------------------------------------------

Driver: orinoco - Agere/Prism/Symbol Orinoco support

File: agere_sta_fw.bin -- 9.48 Hermes I
File: agere_ap_fw.bin  -- 9.48 Hermes I

Licence: Redistributable. See LICENCE.agere for details

--------------------------------------------------------------------------

Driver: ar9170 - Atheros 802.11n "otus" USB

File: ar9170-1.fw
File: ar9170-2.fw

Licence: Redistributable. See LICENCE.atheros_firmware for details

--------------------------------------------------------------------------

Driver: ath9k_htc - Atheros HTC devices (USB)

File: ar9271.fw
File: ar7010.fw
File: ar7010_1_1.fw

Licence: Redistributable. See LICENCE.atheros_firmware for details

--------------------------------------------------------------------------

Driver: cassini - Sun Cassini

File: sun/cassini.bin

Licence: Unknown

Found in hex form in kernel source.

--------------------------------------------------------------------------

Driver: slicoss - Alacritech IS-NIC products

File: slicoss/gbdownload.sys
File: slicoss/gbrcvucode.sys
File: slicoss/oasisdbgdownload.sys
File: slicoss/oasisdownload.sys
File: slicoss/oasisrcvucode.sys

Licence:
		Copyright (C) 1999-2009 Alacritech, Inc.

	as an unpublished work. This notice does not imply unrestricted or
	public access to the source code from which this firmware image is
	derived.  Except as noted below this firmware image may not be
	reproduced, used, sold or transferred to any third party without
	Alacritech's prior written consent.  All Rights Reserved.

	Permission is hereby granted for the distribution of this firmware
	image as part of a Linux or other Open Source operating system kernel
	in text or binary form as required.

	This firmware may not be modified.

Found in hex form in kernel source.

--------------------------------------------------------------------------

Driver: sxg - Alacritech IS-NIC products

File: sxg/saharadownloadB.sys
File: sxg/saharadbgdownloadB.sys

Licence:
		Copyright (C) 1999-2009 Alacritech, Inc.

	as an unpublished work. This notice does not imply unrestricted or
	public access to the source code from which this firmware image is
	derived.  Except as noted below this firmware image may not be
	reproduced, used, sold or transferred to any third party without
	Alacritech's prior written consent.  All Rights Reserved.

	Permission is hereby granted for the distribution of this firmware
	image as part of a Linux or other Open Source operating system kernel
	in text or binary form as required.

	This firmware may not be modified.

Found in hex form in kernel source.

--------------------------------------------------------------------------

Driver: cxgb3 - Chelsio Terminator 3 1G/10G Ethernet adapter

File: cxgb3/t3b_psram-1.1.0.bin
File: cxgb3/t3c_psram-1.1.0.bin
File: cxgb3/t3fw-7.0.0.bin
File: cxgb3/t3fw-7.1.0.bin
File: cxgb3/t3fw-7.4.0.bin

Licence: GPLv2 or OpenIB.org BSD license, no source visible

--------------------------------------------------------------------------

Driver: cxgb3 - Chelsio Terminator 3 1G/10G Ethernet adapter

File: cxgb3/ael2005_opt_edc.bin
File: cxgb3/ael2005_twx_edc.bin
File: cxgb3/ael2020_twx_edc.bin

Licence:
 *	Copyright (c) 2007-2009 NetLogic Microsystems, Inc.
 *
 *	Permission is hereby granted for the distribution of this firmware
 *	data in hexadecimal or equivalent format, provided this copyright
 *	notice is accompanying it.

Found in hex form in kernel source.

--------------------------------------------------------------------------

Driver: e100 -- Intel PRO/100 Ethernet NIC

File: e100/d101m_ucode.bin
File: e100/d101s_ucode.bin
File: e100/d102e_ucode.bin

Licence: Unknown

Found in hex form in kernel source.

--------------------------------------------------------------------------

Driver: acenic -- Alteon AceNIC Gigabit Ethernet card

File: acenic/tg1.bin
File: acenic/tg2.bin

Licence: Unknown

Found in hex form in kernel source, but source allegedly available at
http://alteon.shareable.org/

--------------------------------------------------------------------------

Driver: tg3 -- Broadcom Tigon3 based gigabit Ethernet cards

File: tigon/tg3.bin
File: tigon/tg3_tso.bin
File: tigon/tg3_tso5.bin

Licence:
 * Firmware is:
 *	Derived from proprietary unpublished source code,
 *	Copyright (C) 2000-2003 Broadcom Corporation.
 *
 *	Permission is hereby granted for the distribution of this firmware
 *	data in hexadecimal or equivalent format, provided this copyright
 *	notice is accompanying it.

Found in hex form in kernel source.

--------------------------------------------------------------------------

Driver: starfire - Adaptec Starfire/DuraLAN support

File: adaptec/starfire_rx.bin
File: adaptec/starfire_tx.bin

Licence: Allegedly GPLv2, but no source visible.

Found in hex form in kernel source, with the following notice:

 BECAUSE THE PROGRAM IS LICENSED FREE OF CHARGE IT IS LICENSED "AS IS" AND
 THERE IS NO WARRANTY FOR THE PROGRAM, INCLUDING BUT NOT LIMITED TO THE
 IMPLIED WARRANTIES OF MERCHANTIBILITY OR FITNESS FOR A PARTICULAR PURPOSE
 (TO THE EXTENT PERMITTED BY APPLICABLE LAW). USE OF THE PROGRAM IS AT YOUR
 OWN RISK. IN NO EVENT WILL ADAPTEC OR ITS LICENSORS BE LIABLE TO YOU FOR
 DAMAGES, INCLUDING ANY GENERAL, SPECIAL, INCIDENTAL OR CONSEQUENTIAL DAMAGES
 ARISING OUT OF THE USE OR INABILITY TO USE THE PROGRAM.

--------------------------------------------------------------------------

Driver: i2400m-usb - Intel 2400 Wireless WiMAX Connection over USB

File: i2400m-fw-usb-1.4.sbcf
File: i2400m-fw-usb-1.5.sbcf
File: i6050-fw-usb-1.5.sbcf

Licence: Redistributable. See LICENCE.i2400m for details

Also available from http://linuxwimax.org/Download

--------------------------------------------------------------------------

Driver: libertas - Marvell Libertas fullmac-type 802.11b/g cards

File: libertas/cf8385.bin
File: libertas/cf8385_helper.bin
File: libertas/gspi8682.bin
File: libertas/gspi8682_helper.bin
File: libertas/gspi8686_v9.bin
File: libertas/gspi8686_v9_helper.bin
File: libertas/gspi8688.bin
File: libertas/gspi8688_helper.bin
File: libertas/sd8385.bin
File: libertas/sd8385_helper.bin
File: libertas/sd8682.bin
File: libertas/sd8682_helper.bin
File: libertas/sd8686_v8.bin
File: libertas/sd8686_v8_helper.bin
File: libertas/sd8686_v9.bin
File: libertas/sd8686_v9_helper.bin
File: libertas/sd8688.bin
File: libertas/sd8688_helper.bin
File: libertas/usb8388_v5.bin
File: libertas/usb8388_v9.bin
File: libertas/usb8682.bin

Licence: Redistributable. See LICENCE.libertas for details.  Extracted from
Linux driver tarballs downloaded from Marvell's "Extranet" with permission.

--------------------------------------------------------------------------

Driver: mwl8k - Marvell Libertas softmac-type 802.11b/g cards

File: mwl8k/fmimage_8687.fw
File: mwl8k/helper_8687.fw

Licence: Redistributable. See LICENCE.mwl8k for details.  Downloaded from
Marvell's "Extranet" with permission.

--------------------------------------------------------------------------


Driver: iwlwifi - Intel Wireless Wifi

File: iwlwifi-3945-2.ucode
Info: v15.32.2.9

File: iwlwifi-4965-2.ucode
Info: v228.61.2.24

File: iwlwifi-5000-1.ucode
Info: v5.4.A.11 (aka v5.4.1.16)

File: iwlwifi-5000-2.ucode
Info: v8.24.2.12

File: iwlwifi-5150-2.ucode
Info: v8.24.2.2

File: iwlwifi-1000-3.ucode
Info: v128.50.3.1

File: iwlwifi-6000-4.ucode
Info: v9.193.4.1

File: iwlwifi-6050-4.ucode
Info: v9.201.4.1

Licence: Redistributable. See LICENCE.iwlwifi_firmware for details

Also available from http://intellinuxwireless.org/?n=Downloads

--------------------------------------------------------------------------

Driver: cx231xx - Conexant Cx23100/101/102 USB broadcast A/V decoder

File: v4l-cx231xx-avcore-01.fw

Licence:
  Conexant grants permission to use and redistribute these firmware
  files for use with Conexant devices, but not as a part of the Linux
  kernel or in any other form which would require these files themselves
  to be covered by the terms of the GNU General Public License.
  These firmware files are distributed in the hope that they will be
  useful, but WITHOUT ANY WARRANTY; without even the implied warranty
  of MERCHANTABILITY or FITNESS FOR A PARTICULAR PURPOSE.

--------------------------------------------------------------------------

Driver: tehuti - Tehuti Networks 10G Ethernet

File: tehuti/bdx.bin

Licence:

 Copyright (C) 2007 Tehuti Networks Ltd.

 Permission is hereby granted for the distribution of this firmware data
 in hexadecimal or equivalent format, provided this copyright notice is
 accompanying it.

Found in hex form in kernel source.

--------------------------------------------------------------------------

Driver: typhoon - 3cr990 series Typhoon

File: 3com/typhoon.bin

Licence:
/*
 * Copyright 1999-2004 3Com Corporation.  All Rights Reserved.
 *
 * Redistribution and use in source and binary forms of the 3c990img.h
 * microcode software are permitted provided that the following conditions
 * are met:
 * 1. Redistribution of source code must retain the above copyright
 *    notice, this list of conditions and the following disclaimer.
 * 2. Redistribution in binary form must reproduce the above copyright
 *    notice, this list of conditions and the following disclaimer in the
 *    documentation and/or other materials provided with the distribution.
 * 3. The name of 3Com may not be used to endorse or promote products
 *    derived from this software without specific prior written permission
 *
 * THIS SOFTWARE IS PROVIDED BY 3COM ``AS IS'' AND ANY EXPRESS OR
 * IMPLIED WARRANTIES, INCLUDING, BUT NOT LIMITED TO, THE IMPLIED WARRANTIES
 * OF MERCHANTABILITY AND FITNESS FOR A PARTICULAR PURPOSE ARE DISCLAIMED.
 * IN NO EVENT SHALL THE AUTHOR BE LIABLE FOR ANY DIRECT, INDIRECT,
 * INCIDENTAL, SPECIAL, EXEMPLARY, OR CONSEQUENTIAL DAMAGES (INCLUDING, BUT
 * NOT LIMITED TO, PROCUREMENT OF SUBSTITUTE GOODS OR SERVICES; LOSS OF USE,
 * DATA, OR PROFITS; OR BUSINESS INTERRUPTION) HOWEVER CAUSED AND ON ANY
 * THEORY OF LIABILITY, WHETHER IN CONTRACT, STRICT LIABILITY, OR TORT
 * (INCLUDING NEGLIGENCE OR OTHERWISE) ARISING IN ANY WAY OUT OF THE USE OF
 * THIS SOFTWARE, EVEN IF ADVISED OF THE POSSIBILITY OF SUCH DAMAGE.
 *
 * USER ACKNOWLEDGES AND AGREES THAT PURCHASE OR USE OF THE 3c990img.h
 * MICROCODE SOFTWARE WILL NOT CREATE OR GIVE GROUNDS FOR A LICENSE BY
 * IMPLICATION, ESTOPPEL, OR OTHERWISE IN ANY INTELLECTUAL PROPERTY RIGHTS
 * (PATENT, COPYRIGHT, TRADE SECRET, MASK WORK, OR OTHER PROPRIETARY RIGHT)
 * EMBODIED IN ANY OTHER 3COM HARDWARE OR SOFTWARE EITHER SOLELY OR IN
 * COMBINATION WITH THE 3c990img.h MICROCODE SOFTWARE
 */

Found in hex form in kernel source.

--------------------------------------------------------------------------

Driver: yam - YAM driver for AX.25

File: yam/1200.bin
File: yam/9600.bin

Licence:
 * (C) F6FBB 1998

Found in hex form in kernel source.

--------------------------------------------------------------------------

Driver: 3c359 - 3Com 3C359 Token Link Velocity XL adapter

File: 3com/3C359.bin

Licence:
/*
 * The firmware this driver downloads into the tokenring card is a
 * separate program and is not GPL'd source code, even though the Linux
 * side driver and the routine that loads this data into the card are.
 *
 * This firmware is licensed to you strictly for use in conjunction
 * with the use of 3Com 3C359 TokenRing adapters. There is no
 * waranty expressed or implied about its fitness for any purpose.
 */
/* 3c359_microcode.mac: 3Com 3C359 Tokenring microcode.
 *
 * Notes:
 *  - Loaded from xl_init upon adapter initialization.
 *
 * Available from 3Com as part of their standard 3C359 driver.
 */

Found in hex form in kernel source.

--------------------------------------------------------------------------

Driver: pcnet_cs - NE2000 compatible PCMCIA adapter

File: cis/LA-PCM.cis
File: cis/PCMLM28.cis
File: cis/DP83903.cis
File: cis/NE2K.cis
File: cis/tamarack.cis
File: cis/PE-200.cis
File: cis/PE520.cis

Licence: GPL

Originally developed by the pcmcia-cs project

--------------------------------------------------------------------------

Driver: 3c589_cs - 3Com PCMCIA adapter

File: cis/3CXEM556.cis

Licence: GPL

Originally developed by the pcmcia-cs project

--------------------------------------------------------------------------

Driver: 3c574_cs - 3Com PCMCIA adapter

File: cis/3CCFEM556.cis

Licence: GPL

Originally developed by the pcmcia-cs project

--------------------------------------------------------------------------

Driver: serial_cs - Serial PCMCIA adapter

File: cis/MT5634ZLX.cis
File: cis/RS-COM-2P.cis
File: cis/COMpad2.cis
File: cis/COMpad4.cis

Licence: GPL

Originally developed by the pcmcia-cs project

--------------------------------------------------------------------------

Driver: serial_cs - Serial PCMCIA adapter

File: cis/SW_555_SER.cis
File: cis/SW_7xx_SER.cis
File: cis/SW_8xx_SER.cis

Licence: GPLv3

Copyright Sierra Wireless

--------------------------------------------------------------------------

Driver: smc91c92_cs - SMC 91Cxx PCMCIA

File: ositech/Xilinx7OD.bin

Licence: Allegedly GPL, but no source visible. Marked:
    This file contains the firmware of Seven of Diamonds from OSITECH.
    (Special thanks to Kevin MacPherson of OSITECH)

Found in hex form in kernel source.

--------------------------------------------------------------------------

Driver: cx23418 - Conexant PCI Broadcast A/V with MPEG encoder

File: v4l-cx23418-apu.fw
File: v4l-cx23418-cpu.fw
File: v4l-cx23418-dig.fw

Licence:
  Conexant grants permission to use and redistribute these firmware
  files for use with Conexant devices, but not as a part of the Linux
  kernel or in any other form which would require these files themselves
  to be covered by the terms of the GNU General Public License.
  These firmware files are distributed in the hope that they will be
  useful, but WITHOUT ANY WARRANTY; without even the implied warranty
  of MERCHANTABILITY or FITNESS FOR A PARTICULAR PURPOSE.

--------------------------------------------------------------------------

Driver: cx23885 - Conexant PCI Express Broadcast A/V decoder

File: v4l-cx23885-avcore-01.fw
File: v4l-cx23885-enc.fw

Licence:
  Conexant grants permission to use and redistribute these firmware
  files for use with Conexant devices, but not as a part of the Linux
  kernel or in any other form which would require these files themselves
  to be covered by the terms of the GNU General Public License.
  These firmware files are distributed in the hope that they will be
  useful, but WITHOUT ANY WARRANTY; without even the implied warranty
  of MERCHANTABILITY or FITNESS FOR A PARTICULAR PURPOSE.

--------------------------------------------------------------------------

Driver: cx23840 - Conexant sideport Broadcast A/V decoder

File: v4l-cx25840.fw

Licence:
  Conexant grants permission to use and redistribute these firmware
  files for use with Conexant devices, but not as a part of the Linux
  kernel or in any other form which would require these files themselves
  to be covered by the terms of the GNU General Public License.
  These firmware files are distributed in the hope that they will be
  useful, but WITHOUT ANY WARRANTY; without even the implied warranty
  of MERCHANTABILITY or FITNESS FOR A PARTICULAR PURPOSE.

--------------------------------------------------------------------------

Driver: qlogicpti - PTI Qlogic, ISP Driver

File: qlogic/isp1000.bin

Licence: Unknown

Found in hex form in kernel source.

--------------------------------------------------------------------------

Driver: myri_sbus - MyriCOM Gigabit Ethernet

File: myricom/lanai.bin

Licence: Unknown

Found in hex form in kernel source.

--------------------------------------------------------------------------

Driver: bnx2x: Broadcom Everest

File: bnx2x-e1-4.8.53.0.fw
File: bnx2x-e1h-4.8.53.0.fw
File: bnx2x-e1-5.2.7.0.fw
File: bnx2x-e1h-5.2.7.0.fw
File: bnx2x-e1-5.2.13.0.fw
File: bnx2x-e1h-5.2.13.0.fw

License:
  Copyright (c) 2007-2010 Broadcom Corporation

  This file contains firmware data derived from proprietary unpublished
  source code, Copyright (c) 2007-2009 Broadcom Corporation.

  Permission is hereby granted for the distribution of this firmware data
  in hexadecimal or equivalent format, provided this copyright notice is
  accompanying it.


Found in hex form in kernel source.

--------------------------------------------------------------------------

Driver: bnx2 - Broadcom NetXtremeII

File: bnx2/bnx2-mips-06-4.6.16.fw
File: bnx2/bnx2-mips-06-5.0.0.j3.fw
File: bnx2/bnx2-mips-06-5.0.0.j6.fw
File: bnx2/bnx2-mips-09-4.6.17.fw
File: bnx2/bnx2-mips-09-5.0.0.j3.fw
File: bnx2/bnx2-mips-09-5.0.0.j9.fw
File: bnx2/bnx2-rv2p-06-4.6.16.fw
File: bnx2/bnx2-rv2p-06-5.0.0.j3.fw
File: bnx2/bnx2-rv2p-09-4.6.15.fw
File: bnx2/bnx2-rv2p-09-5.0.0.j3.fw
File: bnx2/bnx2-rv2p-09-5.0.0.j10.fw
File: bnx2/bnx2-rv2p-09ax-5.0.0.j3.fw
File: bnx2/bnx2-rv2p-09ax-5.0.0.j10.fw

Licence:

 This file contains firmware data derived from proprietary unpublished
 source code, Copyright (c) 2004 - 2010 Broadcom Corporation.

 Permission is hereby granted for the distribution of this firmware data
 in hexadecimal or equivalent format, provided this copyright notice is
 accompanying it.

Found in hex form in kernel source.

--------------------------------------------------------------------------

Driver: netxen_nic - NetXen Multi port (1/10) Gigabit Ethernet NIC

File: phanfw.bin
Info: v4.0.517

Licence: Redistributable. See LICENCE.phanfw for details.

--------------------------------------------------------------------------

Driver: dvb-ttpci -- AV7110 cards

File: av7110/bootcode.bin

Licence: GPLv2 or later

ARM assembly source code available at http://www.linuxtv.org/downloads/firmware/Boot.S

--------------------------------------------------------------------------

Driver: snd-wavefront - ISA WaveFront sound card

File: yamaha/yss225_registers.bin

Licence: Allegedly GPLv2+, but no source visible.

Found in hex form in kernel source, with the following comment:
   Copyright (c) 1998-2002 by Paul Davis <pbd@op.net>

--------------------------------------------------------------------------

Driver: rt61pci - Ralink RT2561, RT2561S, RT2661 wireless MACs

File: rt2561.bin rt2561s.bin rt2661.bin

Licence: Redistributable. See LICENCE.ralink-firmware.txt for details

Downloaded from http://www.ralinktech.com/ralink/Home/Support/Linux.html

--------------------------------------------------------------------------

Driver: rt73usb - Ralink RT2571W, RT2671 wireless MACs

File: rt73.bin

Licence: Redistributable. See LICENCE.ralink-firmware.txt for details

Downloaded from http://www.ralinktech.com/ralink/Home/Support/Linux.html

--------------------------------------------------------------------------

Driver: rt2860sta - Ralink RT2860, RT2890 wireless MACs

File: rt2860.bin

Licence: Redistributable. See LICENCE.ralink-firmware.txt for details

Downloaded from http://www.ralinktech.com/ralink/Home/Support/Linux.html

--------------------------------------------------------------------------

Driver: rt2860sta - Ralink RT3090 wireless MACs

File: rt3090.bin

Licence: Redistributable. See LICENCE.ralink-firmware.txt for details

Found in hex form in kernel source.

--------------------------------------------------------------------------

Driver: rt2870sta - Ralink RT2870, RT3070, RT3071, RT3072 wireless MACs

File: rt2870.bin
File: rt3070.bin
File: rt3071.bin

Licence: Redistributable. See LICENCE.ralink-firmware.txt for details

Found in hex form in kernel source.

--------------------------------------------------------------------------

Driver: usbdux/usbduxfast - usbdux data acquisition cards

File: usbdux_firmware.bin
File: usbduxfast_firmware.bin
Source: usbdux/fx2-include.asm
Source: usbdux/usbduxfast_firmware.asm
Source: usbdux/usbdux_firmware.asm

Licence: GPLv2. See source code in usbdux/ subdirectory.

Provided from the author, Bernd Porr <BerndPorr@f2s.com>

--------------------------------------------------------------------------

Driver: xc5000 - Xceive 5000 Tuner driver

File: dvb-fe-xc5000-1.6.114.fw
Info: v1.6.114

Licence: Redistributable. See LICENCE.xc5000 for details

--------------------------------------------------------------------------

Driver: dib0700 - DiBcom dib0700 USB DVB bridge driver

File: dvb-usb-dib0700-1.20.fw
Info: v1.20

Licence: Redistributable. See LICENCE.dib0700 for details

--------------------------------------------------------------------------

Driver: ath3k - DFU Driver for Atheros bluetooth chipset AR3011

File: ath3k-1.fw
Info: v1.0

Licence: Redistributable. See LICENCE.atheros_firmware for details

--------------------------------------------------------------------------

Driver: mga - Matrox G200/G400/G550

File: matrox/g200_warp.fw
File: matrox/g400_warp.fw

Licence:

Copyright 1999 Matrox Graphics Inc.
All Rights Reserved.

Permission is hereby granted, free of charge, to any person obtaining a
copy of this software and associated documentation files (the "Software"),
to deal in the Software without restriction, including without limitation
the rights to use, copy, modify, merge, publish, distribute, sublicense,
and/or sell copies of the Software, and to permit persons to whom the
Software is furnished to do so, subject to the following conditions:

The above copyright notice and this permission notice shall be included
in all copies or substantial portions of the Software.

THE SOFTWARE IS PROVIDED "AS IS", WITHOUT WARRANTY OF ANY KIND, EXPRESS
OR IMPLIED, INCLUDING BUT NOT LIMITED TO THE WARRANTIES OF MERCHANTABILITY,
FITNESS FOR A PARTICULAR PURPOSE AND NONINFRINGEMENT.  IN NO EVENT SHALL
MATROX GRAPHICS INC., OR ANY OTHER CONTRIBUTORS BE LIABLE FOR ANY CLAIM,
DAMAGES OR OTHER LIABILITY, WHETHER IN AN ACTION OF CONTRACT, TORT OR
OTHERWISE, ARISING FROM, OUT OF OR IN CONNECTION WITH THE SOFTWARE
OR THE USE OR OTHER DEALINGS IN THE SOFTWARE.

Found in hex form in kernel source.

--------------------------------------------------------------------------

Driver: r128 - ATI Rage 128

File: r128/r128_cce.bin

Licence:

Copyright 2000 Advanced Micro Devices, Inc.

 * Permission is hereby granted, free of charge, to any person obtaining a
 * copy of this software and associated documentation files (the "Software"),
 * to deal in the Software without restriction, including without limitation
 * the rights to use, copy, modify, merge, publish, distribute, sublicense,
 * and/or sell copies of the Software, and to permit persons to whom the
 * Software is furnished to do so, subject to the following conditions:
 *
 * The above copyright notice and this permission notice (including the next
 * paragraph) shall be included in all copies or substantial portions of the
 * Software.
 *
 * THE SOFTWARE IS PROVIDED "AS IS", WITHOUT WARRANTY OF ANY KIND, EXPRESS OR
 * IMPLIED, INCLUDING BUT NOT LIMITED TO THE WARRANTIES OF MERCHANTABILITY,
 * FITNESS FOR A PARTICULAR PURPOSE AND NONINFRINGEMENT.  IN NO EVENT SHALL
 * PRECISION INSIGHT AND/OR ITS SUPPLIERS BE LIABLE FOR ANY CLAIM, DAMAGES OR
 * OTHER LIABILITY, WHETHER IN AN ACTION OF CONTRACT, TORT OR OTHERWISE,
 * ARISING FROM, OUT OF OR IN CONNECTION WITH THE SOFTWARE OR THE USE OR OTHER
 * DEALINGS IN THE SOFTWARE.

Found in decimal form in kernel source.

--------------------------------------------------------------------------

Driver: radeon - ATI Radeon

File: radeon/R100_cp.bin
File: radeon/R200_cp.bin
File: radeon/R300_cp.bin
File: radeon/R420_cp.bin
File: radeon/RS600_cp.bin
File: radeon/RS690_cp.bin
File: radeon/R520_cp.bin
File: radeon/R600_pfp.bin
File: radeon/R600_me.bin
File: radeon/RV610_pfp.bin
File: radeon/RV610_me.bin
File: radeon/RV630_pfp.bin
File: radeon/RV630_me.bin
File: radeon/RV620_pfp.bin
File: radeon/RV620_me.bin
File: radeon/RV635_pfp.bin
File: radeon/RV635_me.bin
File: radeon/RV670_pfp.bin
File: radeon/RV670_me.bin
File: radeon/RS780_pfp.bin
File: radeon/RS780_me.bin
File: radeon/RV770_pfp.bin
File: radeon/RV770_me.bin
File: radeon/RV730_pfp.bin
File: radeon/RV730_me.bin
File: radeon/RV710_pfp.bin
File: radeon/RV710_me.bin

Licence:

 * Copyright 2007-2009 Advanced Micro Devices, Inc.
 * All Rights Reserved.
 *
 * Permission is hereby granted, free of charge, to any person obtaining a
 * copy of this software and associated documentation files (the "Software"),
 * to deal in the Software without restriction, including without limitation
 * the rights to use, copy, modify, merge, publish, distribute, sublicense,
 * and/or sell copies of the Software, and to permit persons to whom the
 * Software is furnished to do so, subject to the following conditions:
 *
 * The above copyright notice and this permission notice (including the next
 * paragraph) shall be included in all copies or substantial portions of the
 * Software.
 *
 * THE SOFTWARE IS PROVIDED "AS IS", WITHOUT WARRANTY OF ANY KIND, EXPRESS OR
 * IMPLIED, INCLUDING BUT NOT LIMITED TO THE WARRANTIES OF MERCHANTABILITY,
 * FITNESS FOR A PARTICULAR PURPOSE AND NONINFRINGEMENT.  IN NO EVENT SHALL
 * IN NO EVENT SHALL THE COPYRIGHT OWNER(S) AND/OR ITS SUPPLIERS BE
 * LIABLE FOR ANY CLAIM, DAMAGES OR OTHER LIABILITY, WHETHER IN AN ACTION
 * OF CONTRACT, TORT OR OTHERWISE, ARISING FROM, OUT OF OR IN CONNECTION
 * WITH THE SOFTWARE OR THE USE OR OTHER DEALINGS IN THE SOFTWARE.

Found in hex form in kernel source.

--------------------------------------------------------------------------

Driver: radeon - ATI Radeon

File: radeon/R600_rlc.bin
File: radeon/R700_rlc.bin
File: radeon/CEDAR_me.bin
File: radeon/CEDAR_pfp.bin
File: radeon/CEDAR_rlc.bin
File: radeon/CYPRESS_me.bin
File: radeon/CYPRESS_pfp.bin
File: radeon/CYPRESS_rlc.bin
File: radeon/JUNIPER_me.bin
File: radeon/JUNIPER_pfp.bin
File: radeon/JUNIPER_rlc.bin
File: radeon/REDWOOD_me.bin
File: radeon/REDWOOD_pfp.bin
File: radeon/REDWOOD_rlc.bin

Licence: Redistributable. See LICENSE.radeon_rlc for details.

--------------------------------------------------------------------------

Driver: s2255drv

File: f2255usb.bin
File: s2250_loader.fw
File: s2250.fw

Licence:
  Sensoray grants permission to use and redistribute these firmware
  files for use with Sensoray devices, but not as a part of the Linux
  kernel or in any other form which would require these files themselves
  to be covered by the terms of the GNU General Public License.
  These firmware files are distributed in the hope that they will be
  useful, but WITHOUT ANY WARRANTY; without even the implied warranty
  of MERCHANTABILITY or FITNESS FOR A PARTICULAR PURPOSE.

--------------------------------------------------------------------------

Driver rtl8192e - Realtek 8192 PCI wireless driver

File: RTL8192E/*
Licence: Redistributable, provided by Realtek in their driver
         source download.

--------------------------------------------------------------------------

Driver: DFU Driver for Atheros bluetooth chipset AR3011

File: ath3k-2.fw
Info: v2.0

Licence: Redistributable. See LICENCE.atheros_firmware for details

--------------------------------------------------------------------------

Driver: lgs8gxx - Legend Silicon GB20600 demodulator driver

File: lgs8g75.fw

Licence: Unknown

--------------------------------------------------------------------------

Driver: ib_qib - QLogic Infiniband

File: qlogic/sd7220.fw

Licence:

 * Copyright (c) 2007, 2008 QLogic Corporation. All rights reserved.
 *
 * This software is available to you under a choice of one of two
 * licenses.  You may choose to be licensed under the terms of the GNU
 * General Public License (GPL) Version 2, available from the file
 * COPYING in the main directory of this source tree, or the
 * OpenIB.org BSD license below:
 *
 *     Redistribution and use in source and binary forms, with or
 *     without modification, are permitted provided that the following
 *     conditions are met:
 *
 *      - Redistributions of source code must retain the above
 *        copyright notice, this list of conditions and the following
 *        disclaimer.
 *
 *      - Redistributions in binary form must reproduce the above
 *        copyright notice, this list of conditions and the following
 *        disclaimer in the documentation and/or other materials
 *        provided with the distribution.
 *
 * THE SOFTWARE IS PROVIDED "AS IS", WITHOUT WARRANTY OF ANY KIND,
 * EXPRESS OR IMPLIED, INCLUDING BUT NOT LIMITED TO THE WARRANTIES OF
 * MERCHANTABILITY, FITNESS FOR A PARTICULAR PURPOSE AND
 * NONINFRINGEMENT. IN NO EVENT SHALL THE AUTHORS OR COPYRIGHT HOLDERS
 * BE LIABLE FOR ANY CLAIM, DAMAGES OR OTHER LIABILITY, WHETHER IN AN
 * ACTION OF CONTRACT, TORT OR OTHERWISE, ARISING FROM, OUT OF OR IN
 * CONNECTION WITH THE SOFTWARE OR THE USE OR OTHER DEALINGS IN THE
 * SOFTWARE.

Found in hex form in kernel source.

--------------------------------------------------------------------------

Driver: ueagle-atm - Driver for USB ADSL Modems based on Eagle IV Chipset

File: ueagle-atm/CMV4p.bin.v2
File: ueagle-atm/DSP4p.bin
File: ueagle-atm/eagleIV.fw
Info: v1.0

Licence: Redistributable. See LICENCE.ueagle-atm4-firmware for details

--------------------------------------------------------------------------

Driver: ueagle-atm - Driver for USB ADSL Modems based on Eagle I,II,III

File: ueagle-atm/930-fpga.bin
File: ueagle-atm/CMVeiWO.bin    
File: ueagle-atm/CMVepFR10.bin  
File: ueagle-atm/DSP9p.bin	
File: ueagle-atm/eagleIII.fw
File: ueagle-atm/adi930.fw     
File: ueagle-atm/CMVep.bin      
File: ueagle-atm/CMVepFR.bin    
File: ueagle-atm/DSPei.bin
File: ueagle-atm/CMV9i.bin     
File: ueagle-atm/CMVepES03.bin  
File: ueagle-atm/CMVepIT.bin    
File: ueagle-atm/DSPep.bin
File: ueagle-atm/CMV9p.bin     
File: ueagle-atm/CMVepES.bin    
File: ueagle-atm/CMVepWO.bin    
File: ueagle-atm/eagleI.fw
File: ueagle-atm/CMVei.bin     
File: ueagle-atm/CMVepFR04.bin  
File: ueagle-atm/DSP9i.bin	    
File: ueagle-atm/eagleII.fw
Info: v1.1

Licence: Redistributable. Based on 
         https://mail.gna.org/public/eagleusb-dev/2004-11/msg00172.html

--------------------------------------------------------------------------

Driver: vxge - Exar X3100 Series 10GbE PCIe I/O Virtualized Server Adapter

File: vxge/X3fw.ncf
File: vxge/X3fw-pxe.ncf

Licence:

 This file contains firmware data derived from proprietary unpublished
 source code, Copyright (c) 2010 Exar Corporation.

 Permission is hereby granted for the distribution of this firmware data
 in hexadecimal or equivalent format, provided this copyright notice is
 accompanying it.

--------------------------------------------------------------------------

Driver: brcm80211 - Broadcom 802.11n wireless LAN driver.

File: brcm/bcm43xx-0-610-809-0.fw
File: brcm/bcm43xx_hdr-0-610-809-0.fw

Licence: Redistributable. See LICENCE.broadcom_bcm43xx for details.

--------------------------------------------------------------------------

Driver: brcm80211 - Broadcom 802.11n wireless LAN driver.

File: bcm4329-fullmac-4-218-248-5.bin
File: bcm4329-fullmac-4-218-248-5.txt

Licence: Redistributable. See LICENCE.broadcom_bcm43xx for details.

--------------------------------------------------------------------------

<<<<<<< HEAD
Driver: wl12xx - Texas Instruments 802.11 wireless LAN driver

File: wl1271-fw.bin
File: wl1271-nvs.bin

Licence: See LICENCE.ti-connectivity for details.

	wl1271-fw.bin version 6.1.0.0.343.
	wl1271-nvs.bin RM version 206.
	The nvs file includes two parts: radio calibration and
	ini setting parameters.

--------------------------------------------------------------------------
=======
Driver: tlg2300 - Telgent 2300 V4L/DVB driver.

File: tlg2300_firmware.bin

Licence:
  Telegent System grants permission to use and redistribute these
  firmware files for use with devices containing the chip tlg2300, but
  not as a part of the Linux kernel or in any other form which would
  require these files themselves to be covered by the terms of the GNU
  General Public License. These firmware files are distributed in the
  hope that they will be useful, but WITHOUT ANY WARRANTY; without even
  the implied warranty of MERCHANTABILITY or FITNESS FOR A PARTICULAR
  PURPOSE.
>>>>>>> 89c6da31
<|MERGE_RESOLUTION|>--- conflicted
+++ resolved
@@ -1404,7 +1404,6 @@
 
 --------------------------------------------------------------------------
 
-<<<<<<< HEAD
 Driver: wl12xx - Texas Instruments 802.11 wireless LAN driver
 
 File: wl1271-fw.bin
@@ -1418,7 +1417,7 @@
 	ini setting parameters.
 
 --------------------------------------------------------------------------
-=======
+
 Driver: tlg2300 - Telgent 2300 V4L/DVB driver.
 
 File: tlg2300_firmware.bin
@@ -1432,4 +1431,5 @@
   hope that they will be useful, but WITHOUT ANY WARRANTY; without even
   the implied warranty of MERCHANTABILITY or FITNESS FOR A PARTICULAR
   PURPOSE.
->>>>>>> 89c6da31
+
+--------------------------------------------------------------------------