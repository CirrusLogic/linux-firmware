             **********
             * WHENCE *
             **********

This file attempts to document the origin and licensing information,
if known, for each piece of firmware distributed for use with the Linux
kernel.

--------------------------------------------------------------------------

Driver: korg1212 -- Korg 1212 IO audio device

File: korg/k1212.dsp

Licence: Unknown

Found in alsa-firmware package in hex form; no licensing information.

--------------------------------------------------------------------------

Driver: maestro3 -- ESS Allegro Maestro3 audio device

File: ess/maestro3_assp_kernel.fw
File: ess/maestro3_assp_minisrc.fw

Licence: Unknown

Found in alsa-firmware package in hex form with a comment claiming to
be GPLv2+, but without source -- and with another comment saying "ESS
drops binary dsp code images on our heads, but we don't get to see
specs on the dsp."

--------------------------------------------------------------------------

Driver: ymfpci -- Yamaha YMF724/740/744/754 audio devices

File: yamaha/ds1_ctrl.fw
File: yamaha/ds1_dsp.fw
File: yamaha/ds1e_ctrl.fw

Licence: Unknown

Found alsa-firmware package in hex form, with the following comment:
   Copyright (c) 1997-1999 Yamaha Corporation. All Rights Reserved.

--------------------------------------------------------------------------

Driver: smctr -- SMC ISA/MCA Token Ring adapter

File: tr_smctr.bin
Info: MCT.BIN v6.3C1 03/01/95

Original licence info:

 * This firmware is licensed to you strictly for use in conjunction
 * with the use of SMC TokenRing adapters. There is no waranty
 * expressed or implied about its fitness for any purpose.

--------------------------------------------------------------------------

Driver: kaweth -- USB KLSI KL5USB101-based Ethernet device

File: kaweth/new_code.bin
File: kaweth/new_code_fix.bin
File: kaweth/trigger_code.bin
File: kaweth/trigger_code_fix.bin

Licence: Unknown

Found in hex form in the kernel source.

--------------------------------------------------------------------------

Driver: ttusb-budget -- Technotrend/Hauppauge Nova-USB devices

File: ttusb-budget/dspbootcode.bin

Licence: Unknown

Found in hex form in the kernel source.

--------------------------------------------------------------------------

Driver: keyspan -- USB Keyspan USA-xxx serial device

File: keyspan/mpr.fw
File: keyspan/usa18x.fw
File: keyspan/usa19.fw
File: keyspan/usa19qi.fw
File: keyspan/usa19qw.fw
File: keyspan/usa19w.fw
File: keyspan/usa28.fw
File: keyspan/usa28xa.fw
File: keyspan/usa28xb.fw
File: keyspan/usa28x.fw
File: keyspan/usa49w.fw
File: keyspan/usa49wlc.fw

Converted from Intel HEX files, used in our binary representation of ihex.

Original licence information:

		Copyright (C) 1999-2001
		Keyspan, A division of InnoSys Incorporated ("Keyspan")

	as an unpublished work. This notice does not imply unrestricted or
	public access to the source code from which this firmware image is
	derived.  Except as noted below this firmware image may not be
	reproduced, used, sold or transferred to any third party without
	Keyspan's prior written consent.  All Rights Reserved.

	Permission is hereby granted for the distribution of this firmware
	image as part of a Linux or other Open Source operating system kernel
	in text or binary form as required.

	This firmware may not be modified and may only be used with
	Keyspan hardware.  Distribution and/or Modification of the
	keyspan.c driver which includes this firmware, in whole or in
	part, requires the inclusion of this statement."

--------------------------------------------------------------------------

Driver: keyspan_pda -- USB Keyspan PDA single-port serial device

File: keyspan_pda/keyspan_pda.fw
Source: keyspan_pda/keyspan_pda.S

File: keyspan_pda/xircom_pgs.fw
Source: keyspan_pda/xircom_pgs.S

Licence: GPLv2+

Compiled from original 8051 source into Intel HEX, used in our binary ihex form.

--------------------------------------------------------------------------

Driver: emi26 -- EMI 2|6 USB Audio interface

File: emi26/bitstream.fw
Info: VERSION=1.1.1.131 DATE=2001dec06

File: emi26/firmware.fw
Info: VERSION=1.0.2.916 DATE=12.02.2002

File: emi26/loader.fw

Converted from Intel HEX files, used in our binary representation of ihex.

Original licence information:
/*
 * This firmware is for the Emagic EMI 2|6 Audio Interface
 *
 * The firmware contained herein is Copyright (c) 1999-2002 Emagic
 * as an unpublished work. This notice does not imply unrestricted
 * or public access to this firmware which is a trade secret of Emagic,
 * and which may not be reproduced, used, sold or transferred to
 * any third party without Emagic's written consent. All Rights Reserved.
 *
 * Permission is hereby granted for the distribution of this firmware
 * image as part of a Linux or other Open Source operating system kernel
 * in text or binary form as required.
 *
 * This firmware may not be modified and may only be used with the
 * Emagic EMI 2|6 Audio Interface. Distribution and/or Modification of
 * any driver which includes this firmware, in whole or in part,
 * requires the inclusion of this statement.
 */

--------------------------------------------------------------------------

Driver: emi62 -- EMI 6|2m USB Audio interface

File: emi62/bitstream.fw
Info: VERSION=1.0.0.191 DATE= 2002oct28

File: emi62/loader.fw
Source: EMILOAD.HEX
Info: VERSION=1.0.2.002 DATE=10.01.2002

File: emi62/midi.fw
Source: EMI62MFW.HEX
Info: VERSION=1.04.062 DATE=16.10.2002

File: emi62/spdif.fw
Source: EMI62SFW.HEX
Info: VERSION=1.04.062 DATE=16.10.2002

Converted from Intel HEX files, used in our binary representation of ihex.

Original licence information: None

--------------------------------------------------------------------------

Driver: ti_usb_3410_5052 -- USB TI 3410/5052 serial device

File: ti_3410.fw
Info: firmware 9/10/04 FW3410_Special_StartWdogOnStartPort

File: ti_5052.fw
Info: firmware 9/18/04

Licence: Allegedly GPLv2+, but no source visible. Marked:
	 Copyright (C) 2004 Texas Instruments

Found in hex form in kernel source.

--------------------------------------------------------------------------

Driver: ti_usb_3410_5052 -- Multi-Tech USB cell modems

File: mts_cdma.fw
File: mts_gsm.fw
File: mts_edge.fw

Licence: "all firmware components are redistributable in binary form"
         per support@multitech.com
	 Copyright (C) 2005 Multi-Tech Systems, Inc.

Found in hex form in ftp://ftp.multitech.com/wireless/wireless_linux.zip

--------------------------------------------------------------------------

Driver: whiteheat -- USB ConnectTech WhiteHEAT serial device

File: whiteheat.fw
Version: 4.06

File: whiteheat_loader.fw
File: whiteheat_loader_debug.fw

Licence: Allegedly GPLv2, but no source visible. Marked:
	 Copyright (C) 2000-2002  ConnectTech Inc

Debug loader claims the following behaviour:
	Port 1 LED flashes when the vend_ax program is running
	Port 2 LED flashes when any SETUP command arrives
	Port 3 LED flashes when any valid VENDOR request occurs
	Port 4 LED flashes when the EXTERNAL RAM DOWNLOAD request occurs

Converted from Intel HEX files, used in our binary representation of ihex.

--------------------------------------------------------------------------

Driver: ip2 -- Computone IntelliPort Plus serial device

File: intelliport2.bin

Licence: Unknown

Found in hex form in kernel source.

--------------------------------------------------------------------------

Driver: CPiA2 -- cameras based on Vision's CPiA2

File: cpia2/stv0672_vp4.bin

Licence: Allegedly GPLv2+, but no source visible. Marked:
	Copyright (C) 2001 STMicroelectronics, Inc.
	Contact:  steve.miller@st.com
	Description: This file contains patch data for the CPiA2 (stv0672) VP4.

Found in hex form in kernel source.

--------------------------------------------------------------------------

Driver: DABUSB -- Digital Audio Broadcasting (DAB) Receiver for USB and Linux

File: dabusb/firmware.fw
File: dabusb/bitstream.bin

Licence: Distributable

 * Copyright (C) 1999 BayCom GmbH
 *
 * Redistribution and use in source and binary forms, with or without
 * modification, are permitted provided that redistributions of source
 * code retain the above copyright notice and this comment without
 * modification.

--------------------------------------------------------------------------

Driver: USB_VICAM -- USB 3com HomeConnect (aka vicam)

File: vicam/firmware.fw

Licence: Unknown

Found in hex form in kernel source.

--------------------------------------------------------------------------

Driver: USB_SERIAL_EDGEPORT - USB Inside Out Edgeport Serial Driver

File: edgeport/boot.fw
File: edgeport/boot2.fw
File: edgeport/down.fw
File: edgeport/down2.fw

Licence: Allegedly GPLv2+, but no source visible. Marked:
//**************************************************************
//* Edgeport/4 Binary Image
//* Generated by HEX2C v1.06
//* Copyright (C) 1998 Inside Out Networks, All rights reserved.
//**************************************************************

Found in hex form in kernel source.

--------------------------------------------------------------------------

Driver: USB_SERIAL_EDGEPORT_TI - USB Inside Out Edgeport Serial Driver
(TI Devices)

File: edgeport/down3.bin

Licence:
//**************************************************************
//* Edgeport Binary Image (for TI based products)
//* Generated by TIBin2C v2.00 (watchport)
//* Copyright (C) 2001 Inside Out Networks, All rights reserved.
//**************************************************************

Found in hex form in kernel source.

--------------------------------------------------------------------------

Driver: ATARI_DSP56K - Atari DSP56k support

File: dsp56k/bootstrap.bin
Source: dsp56k/bootstrap.asm

Licence: GPLv2 or later

DSP56001 assembler, possibly buildable with a56 from 
http://www.zdomain.com/a56.html

--------------------------------------------------------------------------

Driver: SND_SB16_CSP - Sound Blaster 16/AWE CSP support

File: sb16/mulaw_main.csp
File: sb16/alaw_main.csp
File: sb16/ima_adpcm_init.csp
File: sb16/ima_adpcm_playback.csp
File: sb16/ima_adpcm_capture.csp

Licence: Allegedly GPLv2+, but no source visible. Marked:
/*
 *  Copyright (c) 1994 Creative Technology Ltd.
 *  Microcode files for SB16 Advanced Signal Processor
 */

Found in hex form in kernel source.

--------------------------------------------------------------------------

Driver: SCSI_QLA_FC - QLogic QLA2XXX Fibre Channel

File: ql2100_fw.bin -- 1.19.38 TP
File: ql2200_fw.bin -- 2.02.08 TP
File: ql2300_fw.bin -- 3.03.20 IPX
File: ql2322_fw.bin -- 3.03.20 IPX
File: ql2400_fw.bin -- 4.04.04 IP
File: ql2500_fw.bin -- 4.04.04

Licence: Redistributable. See LICENCE.qla2xxx for details

Available from ftp://ftp.qlogic.com/outgoing/linux/firmware/

--------------------------------------------------------------------------

Driver: ORINOCO - Agere/Prism/Symbol Orinoco support

File: agere_sta_fw.bin -- 9.48 Hermes I
File: agere_ap_fw.bin  -- 9.48 Hermes I

Licence: Redistributable. See LICENCE.agere for details

--------------------------------------------------------------------------

Driver: AR9170 - Atheros 802.11n "otus" USB

File: ar9170-1.fw
File: ar9170-2.fw

License: Redistributable. See LICENCE.atheros_firmware for details

--------------------------------------------------------------------------

Driver: CASSINI - Sun Cassini

File: sun/cassini.bin

Licence: Unknown

Found in hex form in kernel source.

--------------------------------------------------------------------------

Driver: cxgb3 - Chelsio Terminator 3 1G/10G Ethernet adapter

File: cxgb3/t3b_psram-1.1.0.bin.ihex
File: cxgb3/t3c_psram-1.1.0.bin.ihex
file: cxgb3/t3fw-7.1.0.bin.ihex

License: GPLv2 or OpenIB.org BSD license, no source visible

--------------------------------------------------------------------------

Driver: e100 -- Intel PRO/100 Ethernet NIC

File: e100/d101m_ucode.bin
File: e100/d101s_ucode.bin
File: e100/d102e_ucode.bin

Licence: Unknown

Found in hex form in kernel source.

--------------------------------------------------------------------------

Driver: acenic -- Alteon AceNIC Gigabit Ethernet card

File: acenic/tg1.bin
File: acenic/tg2.bin

Licence: Unknown

Found in hex form in kernel source, but source allegedly available at
http://alteon.shareable.org/

--------------------------------------------------------------------------

Driver: tigon3 -- Broadcom Tigon3 based gigabit Ethernet cards

File: tigon/tg3.bin
File: tigon/tg3_tso.bin
File: tigon/tg3_tso5.bin

Licence:
 * Firmware is:
 *	Derived from proprietary unpublished source code,
 *	Copyright (C) 2000-2003 Broadcom Corporation.
 *
 *	Permission is hereby granted for the distribution of this firmware
 *	data in hexadecimal or equivalent format, provided this copyright
 *	notice is accompanying it.

Found in hex form in kernel source.

--------------------------------------------------------------------------

Driver: ADAPTEC_STARFIRE - Adaptec Starfire/DuraLAN support

File: adaptec/starfire_rx.bin
File: adaptec/starfire_tx.bin

Licence: Allegedly GPLv2, but no source visible.

Found in hex form in kernel source, with the following notice:

 BECAUSE THE PROGRAM IS LICENSED FREE OF CHARGE IT IS LICENSED "AS IS" AND
 THERE IS NO WARRANTY FOR THE PROGRAM, INCLUDING BUT NOT LIMITED TO THE
 IMPLIED WARRANTIES OF MERCHANTIBILITY OR FITNESS FOR A PARTICULAR PURPOSE
 (TO THE EXTENT PERMITTED BY APPLICABLE LAW). USE OF THE PROGRAM IS AT YOUR
 OWN RISK. IN NO EVENT WILL ADAPTEC OR ITS LICENSORS BE LIABLE TO YOU FOR
 DAMAGES, INCLUDING ANY GENERAL, SPECIAL, INCIDENTAL OR CONSEQUENTIAL DAMAGES
 ARISING OUT OF THE USE OR INABILITY TO USE THE PROGRAM.

--------------------------------------------------------------------------

<<<<<<< HEAD
Driver: i2400m-usb - Intel 2400 Wireless WiMAX Connection over USB

File: i2400m-fw-usb-1.3.sbcf
File: i2400m-fw-usb-1.4.sbcf

License: Redistributable. See LICENCE.i2400m for details

Also available from http://linuxwimax.org/Download

--------------------------------------------------------------------------

Driver: libertas - Marvell Libertas fullmac-type 802.11b/g cards

File: cf8385.bin
File: cf8385_helper.bin
File: gspi8682.bin
File: gspi8682_helper.bin
File: gspi8686_v9.bin
File: gspi8686_v9_helper.bin
File: gspi8688.bin
File: gspi8688_helper.bin
File: sd8385.bin
File: sd8385_helper.bin
File: sd8682.bin
File: sd8682_helper.bin
File: sd8686_v8.bin
File: sd8686_v8_helper.bin
File: sd8686_v9.bin
File: sd8686_v9_helper.bin
File: sd8688.bin
File: sd8688_helper.bin
File: usb8388_v5.bin
File: usb8388_v9.bin
File: usb8682.bin

License: Redistributable. See libertas/LICENSE for details.  Extracted from
Linux driver tarballs downloaded from Marvell's "Extranet" with permission.

--------------------------------------------------------------------------

Driver: mwl8k - Marvell Libertas softmac-type 802.11b/g cards

File: fmimage_8687.fw
File: helper_8687.fw

License: Redistributable. See mwl8k/LICENSE for details.  Downloaded from
Marvell's "Extranet" with permission.

--------------------------------------------------------------------------


Driver: iwlwifi - Intel Wireless Wifi

File: iwlwifi-3945-2.ucode
Info: v15.28.2.8

File: iwlwifi-4965-2.ucode
Info: v228.57.2.23

File: iwlwifi-5000-1.ucode
Info: v5.4.A.11 (aka v5.4.1.16)

License: Redistributable. See LICENCE.iwlwifi_firmware for details

Also available from http://intellinuxwireless.org/?n=Downloads

--------------------------------------------------------------------------

Driver: cx231xx -  Conexant Cx23100/101/102 USB video capture devices

File: v4l-cx231xx-avcore-01.fw

License:
  Conexant grants permission to use and redistribute these firmware
  files for use with Conexant devices, but not as a part of the Linux
  kernel or in any other form which would require these files themselves
  to be covered by the terms of the GNU General Public License.
  These firmware files are distributed in the hope that they will be
  useful, but WITHOUT ANY WARRANTY; without even the implied warranty
  of MERCHANTABILITY or FITNESS FOR A PARTICULAR PURPOSE.
=======
Driver: TEHUTI - Tehuti Networks 10G Ethernet

File: tehuti/bdx.bin

Licence:

 Copyright (C) 2007 Tehuti Networks Ltd.

 Permission is hereby granted for the distribution of this firmware data
 in hexadecimal or equivalent format, provided this copyright notice is
 accompanying it.

Found in hex form in kernel source.

--------------------------------------------------------------------------

Driver: TYPHOON - 3cr990 series Typhoon

File: 3com/typhoon.bin

Licence:
/*
 * Copyright 1999-2004 3Com Corporation.  All Rights Reserved.
 *
 * Redistribution and use in source and binary forms of the 3c990img.h
 * microcode software are permitted provided that the following conditions
 * are met:
 * 1. Redistribution of source code must retain the above copyright
 *    notice, this list of conditions and the following disclaimer.
 * 2. Redistribution in binary form must reproduce the above copyright
 *    notice, this list of conditions and the following disclaimer in the
 *    documentation and/or other materials provided with the distribution.
 * 3. The name of 3Com may not be used to endorse or promote products
 *    derived from this software without specific prior written permission
 *
 * THIS SOFTWARE IS PROVIDED BY 3COM ``AS IS'' AND ANY EXPRESS OR
 * IMPLIED WARRANTIES, INCLUDING, BUT NOT LIMITED TO, THE IMPLIED WARRANTIES
 * OF MERCHANTABILITY AND FITNESS FOR A PARTICULAR PURPOSE ARE DISCLAIMED.
 * IN NO EVENT SHALL THE AUTHOR BE LIABLE FOR ANY DIRECT, INDIRECT,
 * INCIDENTAL, SPECIAL, EXEMPLARY, OR CONSEQUENTIAL DAMAGES (INCLUDING, BUT
 * NOT LIMITED TO, PROCUREMENT OF SUBSTITUTE GOODS OR SERVICES; LOSS OF USE,
 * DATA, OR PROFITS; OR BUSINESS INTERRUPTION) HOWEVER CAUSED AND ON ANY
 * THEORY OF LIABILITY, WHETHER IN CONTRACT, STRICT LIABILITY, OR TORT
 * (INCLUDING NEGLIGENCE OR OTHERWISE) ARISING IN ANY WAY OUT OF THE USE OF
 * THIS SOFTWARE, EVEN IF ADVISED OF THE POSSIBILITY OF SUCH DAMAGE.
 *
 * USER ACKNOWLEDGES AND AGREES THAT PURCHASE OR USE OF THE 3c990img.h
 * MICROCODE SOFTWARE WILL NOT CREATE OR GIVE GROUNDS FOR A LICENSE BY
 * IMPLICATION, ESTOPPEL, OR OTHERWISE IN ANY INTELLECTUAL PROPERTY RIGHTS
 * (PATENT, COPYRIGHT, TRADE SECRET, MASK WORK, OR OTHER PROPRIETARY RIGHT)
 * EMBODIED IN ANY OTHER 3COM HARDWARE OR SOFTWARE EITHER SOLELY OR IN
 * COMBINATION WITH THE 3c990img.h MICROCODE SOFTWARE
 */

Found in hex form in kernel source.

--------------------------------------------------------------------------

Driver: YAM - YAM driver for AX.25

File: yam/1200.bin
File: yam/9600.bin

Licence:
 * (C) F6FBB 1998

Found in hex form in kernel source.

--------------------------------------------------------------------------

Driver: 3C359 - 3Com 3C359 Token Link Velocity XL adapter

File: 3com/3C359.bin

Licence:
/*
 * The firmware this driver downloads into the tokenring card is a
 * separate program and is not GPL'd source code, even though the Linux
 * side driver and the routine that loads this data into the card are.
 *
 * This firmware is licensed to you strictly for use in conjunction
 * with the use of 3Com 3C359 TokenRing adapters. There is no
 * waranty expressed or implied about its fitness for any purpose.
 */
/* 3c359_microcode.mac: 3Com 3C359 Tokenring microcode.
 *
 * Notes:
 *  - Loaded from xl_init upon adapter initialization.
 *
 * Available from 3Com as part of their standard 3C359 driver.
 */

Found in hex form in kernel source.

--------------------------------------------------------------------------

Driver: PCMCIA_SMC91C92 - SMC 91Cxx PCMCIA

File: ositech/Xilinx7OD.bin

Licence: Allegedly GPL, but no source visible. Marked:
    This file contains the firmware of Seven of Diamonds from OSITECH.
    (Special thanks to Kevin MacPherson of OSITECH)

Found in hex form in kernel source.

--------------------------------------------------------------------------
>>>>>>> b06e75fd
<|MERGE_RESOLUTION|>--- conflicted
+++ resolved
@@ -399,9 +399,10 @@
 
 Driver: cxgb3 - Chelsio Terminator 3 1G/10G Ethernet adapter
 
-File: cxgb3/t3b_psram-1.1.0.bin.ihex
-File: cxgb3/t3c_psram-1.1.0.bin.ihex
-file: cxgb3/t3fw-7.1.0.bin.ihex
+File: cxgb3/t3b_psram-1.1.0.bin
+File: cxgb3/t3c_psram-1.1.0.bin
+File: cxgb3/t3fw-7.0.0.bin
+File: cxgb3/t3fw-7.1.0.bin
 
 License: GPLv2 or OpenIB.org BSD license, no source visible
 
@@ -469,7 +470,6 @@
 
 --------------------------------------------------------------------------
 
-<<<<<<< HEAD
 Driver: i2400m-usb - Intel 2400 Wireless WiMAX Connection over USB
 
 File: i2400m-fw-usb-1.3.sbcf
@@ -550,7 +550,9 @@
   These firmware files are distributed in the hope that they will be
   useful, but WITHOUT ANY WARRANTY; without even the implied warranty
   of MERCHANTABILITY or FITNESS FOR A PARTICULAR PURPOSE.
-=======
+
+--------------------------------------------------------------------------
+
 Driver: TEHUTI - Tehuti Networks 10G Ethernet
 
 File: tehuti/bdx.bin
@@ -657,5 +659,4 @@
 
 Found in hex form in kernel source.
 
---------------------------------------------------------------------------
->>>>>>> b06e75fd
+--------------------------------------------------------------------------