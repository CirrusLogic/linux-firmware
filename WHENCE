--- conflicted
+++ resolved
@@ -4847,13 +4847,11 @@
 File: i915/dg2_dmc_ver2_07.bin
 Version: DMC API/APB ver 2 release 7 for DG2
 
-<<<<<<< HEAD
+File: i915/dg2_dmc_ver2_08.bin
+Version: DMC API/APB ver 2 release 8 for DG2
+
 File: i915/mtl_dmc_ver2_10.bin
 Version: DMC API/APB ver 2 release 10 for Meteorlake
-=======
-File: i915/dg2_dmc_ver2_08.bin
-Version: DMC API/APB ver 2 release 8 for DG2
->>>>>>> 7f6279b3
 
 License: Redistributable. See LICENSE.i915 for details
 --------------------------------------------------------------------------
